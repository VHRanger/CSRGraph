from collections.abc import Iterable
from copy import deepcopy
import gc
import networkx as nx
import numba
from numba import jit
import numpy as np
import os
import pandas as pd
from scipy import sparse
from sklearn.decomposition import TruncatedSVD
import time
import warnings

from csrgraph.methods import (
    _row_norm, _node_degrees, _src_multiply, _dst_multiply,
    _node2vec_walks_with_rejective_sampling
)
from csrgraph.random_walks import (
    _random_walk, _node2vec_walks,_node2vec_walks_with_rejective_sampling
)
from csrgraph import methods, random_walks
from csrgraph import ggvec, glove, grarep

UINT32_MAX = (2**32) - 1
UINT16_MAX = (2**16) - 1

class csrgraph():
    """
    This top level python class either calls external JIT'ed methods
        or methods from the JIT'ed internal graph
    """
    def __init__(self, data, nodenames=None, copy=True, threads=0):
        """
        A class for larger graphs.

        NOTE: this class tends to "steal data" by default.
            If you pass a numpy array/scipy matrix/csr graph
            Chances are this object will point to the same instance of data

        Parameters:
        -------------------

        data : The graph data. Can be one of:
            **NetworkX Graph**
            **Numpy dense matrix**
            **CSR Matrix**
            **(data, indices, indptr)**
            **CSRGraph object**

        nodenames (array of str or int) : Node names
            The position in this array should correspond with the node ID
            So if passing a CSR Matrix or raw data, it should be co-indexed
            with the matrix/raw data arrays

        copy : bool
            Wether to copy passed data to create new object
            Default behavior is to point to underlying ctor passed data
            For networkX graphs and numpy dense matrices we create a new object anyway
        threads : int
            number of threads to leverage for methods in this graph.
            WARNING: changes the numba environment variable to do it.
            Recompiles methods and changes it when changed.
            0 is numba default (usually all threads)

        TODO: add numpy mmap support for very large on-disk graphs
            Should be in a different class
            This also requires routines to read/write edgelists, etc. from disk
        
        TODO: subclass scipy.csr_matrix???
        """
        # If input is a CSRGraph, same object
        if isinstance(data, csrgraph):
            if copy:
                self.mat = data.mat.copy()
                self.names = deepcopy(data.names)
            else:
                self.mat = data.mat
                self.names = data.names
            if not nodenames:
                nodenames = self.names
            else:
                self.names = nodenames
        # NetworkX Graph input
        elif isinstance(data, (nx.Graph, nx.DiGraph)):
            mat = nx.adjacency_matrix(data)
            mat.data = mat.data.astype(np.float32)
            self.mat = mat
            nodenames = list(data)
        # CSR Matrix Input
        elif isinstance(data, sparse.csr_matrix):
            if copy: self.mat = data.copy()
            else: self.mat = data
        # Numpy Array Input
        elif isinstance(data, np.ndarray):
            self.mat = sparse.csr_matrix(data)
        else:
            raise ValueError(f"Incorrect input data type: {type(data).__name__}")
        # Now that we have the core csr_matrix, alias underlying arrays
        assert hasattr(self, 'mat')
        self.weights = self.mat.data
        self.src = self.mat.indptr
        self.dst = self.mat.indices
        # indptr has one more element than nnodes
        self.nnodes = self.src.size - 1
        # node name -> node ID
        if nodenames is not None:
            self.names = pd.Series(nodenames)
        else:
            self.names = pd.Series(np.arange(self.nnodes))
        # Bounds check once here otherwise there be dragons later
        max_idx = np.max(self.dst)
        if self.nnodes < max_idx:
            raise ValueError(f"""
                Out of bounds node: {max_idx}, nnodes: {self.nnodes}
            """)
        self.set_threads(threads)


    def set_threads(self, threads):
        self.threads = threads
        # Manage threading through Numba hack
        if type(threads) is not int:
            raise ValueError("Threads argument must be an int!")
        if threads == 0:
            threads = numba.config.NUMBA_DEFAULT_NUM_THREADS
        threads = str(threads)
        # If we change the number of threads, recompile
        try:
            prev_numba_value = os.environ['NUMBA_NUM_THREADS']
        except KeyError:
            prev_numba_value = threads
        if threads != prev_numba_value:
            os.environ['NUMBA_NUM_THREADS'] = threads
            _random_walk.recompile()
            _row_norm.recompile()
            _node2vec_walks.recompile()
            _node_degrees.recompile()
            _src_multiply.recompile()
            _dst_multiply.recompile()

    def __getitem__(self, node):
        """
        [] operator
        like networkX, gets names of neighbor nodes
        """
        # Get node ID from names array
        # This is O(n) by design -- we more often get names from IDs
        #    than we get IDs from names and we don't want to hold 2 maps
        # TODO : replace names with a pd.Index and use get_loc
        node_id = self.names[self.names == node].index[0]
        edges = self.dst[
            self.src[node_id] : self.src[node_id+1]
        ]
        return self.names.iloc[edges].values

    def nodes(self):
        """
        Returns the graph's nodes, in order
        """
        if self.names is not None:
            return self.names
        else:
            return np.arange(self.nnodes)

    def normalize(self, return_self=True):
        """
        Normalizes edge weights per node

        For any node in the Graph, the new edges' weights will sum to 1

        return_self : bool
            whether to change the graph's values and return itself
            this lets us call `G.normalize()` directly
        """
        new_weights = _row_norm(self.weights, self.src)
        if return_self:
            self.mat = sparse.csr_matrix((new_weights, self.dst, self.src))
            # Point objects to the correct places
            self.weights = self.mat.data
            self.src = self.mat.indptr
            self.dst = self.mat.indices
            gc.collect()
            return self
        else:
            return csrgraph(sparse.csr_matrix(
                (new_weights, self.dst, self.src)), 
                nodenames=self.names)

    def random_walks(self,
                walklen=10,
                epochs=1,
                start_nodes=None,
                normalize_self=False,
                return_weight=1.,
<<<<<<< HEAD
                neighbor_weight=1.,use_rejective_sampling=False):
=======
                neighbor_weight=1.,
                rejective_sampling=True):
>>>>>>> e110ce13
        """
        Create random walks from the transition matrix of a graph
            in CSR sparse format

        Parameters
        ----------
        T : scipy.sparse.csr matrix
            Graph transition matrix in CSR sparse format
        walklen : int
            length of the random walks
        epochs : int
            number of times to start a walk from each nodes
        return_weight : float in (0, inf]
            Weight on the probability of returning to node coming from
            Having this higher tends the walks to be
            more like a Breadth-First Search.
            Having this very high  (> 2) makes search very local.
            Equal to the inverse of p in the Node2Vec paper.
        neighbor_weight : float in (0, inf]
            Weight on the probability of visitng a neighbor node
            to the one we're coming from in the random walk
            Having this higher tends the walks to be
            more like a Depth-First Search.
            Having this very high makes search more outward.
            Having this very low makes search very local.
            Equal to the inverse of q in the Node2Vec paper.
        threads : int
            number of threads to use.  0 is full use
<<<<<<< HEAD
        use_rejective_sampling:bool
        for deepwalk,this parameters is of no use
        for node2vec,it determines if we use rejective sampling or not
=======
        rejective_sampling: bool
            for deepwalk (p=1, q=1), this parameters is of no use
            for node2vec walks, it determines if we use rejective sampling or not
>>>>>>> e110ce13

        Returns
        -------
        out : 2d np.array (n_walks, walklen)
            A matrix where each row is a random walk,
            and each entry is the ID of the node
        """
        # Make csr graph
        if normalize_self:
            self.normalize(return_self=True)
            T = self
        else:
            T = self.normalize(return_self=False)
        n_rows = T.nnodes
        if start_nodes is None:
            start_nodes = np.arange(n_rows)
        sampling_nodes = np.tile(start_nodes, epochs)
        # Node2Vec Biased walks if parameters specified
        if (return_weight > 1. or return_weight < 1.
                or neighbor_weight < 1. or neighbor_weight > 1.):
<<<<<<< HEAD
            if use_rejective_sampling:
=======
            if rejective_sampling:
>>>>>>> e110ce13
                walks = _node2vec_walks_with_rejective_sampling(T.weights, T.src, T.dst,
                                        sampling_nodes=sampling_nodes,
                                        walklen=walklen,
                                        return_weight=return_weight,
                                        neighbor_weight=neighbor_weight)
            else:
                walks = _node2vec_walks(T.weights, T.src, T.dst,
                                        sampling_nodes=sampling_nodes,
                                        walklen=walklen,
                                        return_weight=return_weight,
                                        neighbor_weight=neighbor_weight)
        # much faster implementation for regular walks
        else:
            walks = _random_walk(T.weights, T.src, T.dst,
                                 sampling_nodes, walklen)
        return walks

    def ggvec(self, n_components=2,
              learning_rate=0.05,
              tol="auto",
              max_epoch=500,
              negative_ratio=1.0,
              order=1,
              negative_decay=0.,
              exponent=0.5,
              max_loss=30.,
              tol_samples=100,
              verbose=True):
        """
        GGVec: Fast global first (and higher) order local embeddings.

        This algorithm directly minimizes related nodes' distances.
        It uses a relaxation pass (negative sample) + contraction pass (loss minimization)
        To find stable embeddings based on the minimal dot product of edge weights.

        Parameters:
        -------------
        n_components (int): 
            Number of individual embedding dimensions.
        order : int >= 1
            Meta-level of the embeddings. Improves link prediction performance.
            Setting this higher than 1 ~quadratically slows down algorithm
                Order = 1 directly optimizes the graph.
                Order = 2 optimizes graph plus 2nd order edges
                    (eg. neighbours of neighbours)
                Order = 3 optimizes up to 3rd order edges
            Higher order edges are automatically weighed using GraRep-style graph formation
            Eg. the higher-order graph is from stable high-order random walk distribution.
        negative_ratio : float in [0, 1]
            Negative sampling ratio.
            Setting this higher will do more negative sampling.
            This is slower, but can lead to higher quality embeddings.
        exponent : float
            Weighing exponent in loss function. 
            Having this lower reduces effect of large edge weights.
        tol : float in [0, 1] or "auto"
            Optimization early stopping criterion.
            Stops average loss < tol for tol_samples epochs.
            "auto" sets tol as a function of learning_rate
        tol_samples : int
            Optimization early stopping criterion.
            This is the number of epochs to sample for loss stability.
            Once loss is stable over this number of epochs we stop early.
        negative_decay : float in [0, 1]
            Decay on negative ratio.
            If >0 then negative ratio will decay by (1-negative_decay) ** epoch
            You should usually leave this to 0.
        max_epoch : int
            Stopping criterion.
        max_count : int
            Ceiling value on edge weights for numerical stability
        learning_rate : float in [0, 1]
            Optimization learning rate.
        max_loss : float
            Loss value ceiling for numerical stability.
        """
        if tol == 'auto':
            tol = max(learning_rate / 2, 0.05)
        # Higher order graph embeddings
        # Method inspired by GraRep (powers of transition matrix)
        if order > 1:
            norm_weights = _row_norm(self.weights, self.src)
            tranmat = sparse.csr_matrix((norm_weights, self.dst, self.src))
            target_matrix = tranmat.copy()
            res = np.zeros((self.nnodes, n_components))
            for _ in range(order - 1):
                target_matrix = target_matrix.dot(tranmat)
                w = ggvec.ggvec_main(
                    data=target_matrix.data, 
                    src=target_matrix.indptr, 
                    dst=target_matrix.indices,
                    n_components=n_components, tol=tol,
                    tol_samples=tol_samples,
                    max_epoch=max_epoch, learning_rate=learning_rate, 
                    negative_ratio=negative_ratio,
                    negative_decay=negative_decay,
                    exponent=exponent,
                    max_loss=max_loss, verbose=verbose)
                res = np.sum([res, w], axis=0)
            return res
        else:
            return ggvec.ggvec_main(
                data=self.weights, src=self.src, dst=self.dst,
                n_components=n_components, tol=tol,
                tol_samples=tol_samples,
                max_epoch=max_epoch, learning_rate=learning_rate, 
                negative_ratio=negative_ratio,
                negative_decay=negative_decay,
                exponent=exponent,
                max_loss=max_loss, verbose=verbose)

    def glove(self, n_components=2,
              tol=0.0001, max_epoch=10_000, 
              max_count=50, exponent=0.5,
              learning_rate=0.1, max_loss=10.,
              verbose=True):
        """
        Global first order embedding for positive, count-valued sparse matrices.

        This algorithm is normally used in NLP on word co-occurence matrices.
        The algorithm fails if any value in the sparse matrix < 1.
        It is also a poor choice for matrices with homogeneous edge weights.

        Parameters:
        -------------
        n_components (int): 
            Number of individual embedding dimensions.
        tol : float in [0, 1]
            Optimization early stopping criterion.
            Stops when largest gradient is < tol
        max_epoch : int
            Stopping criterion.
        max_count : int
            Ceiling value on edge weights for numerical stability
        exponent : float
            Weighing exponent in loss function. 
            Having this lower reduces effect of large edge weights.
        learning_rate : float in [0, 1]
            Optimization learning rate.
        max_loss : float
            Loss value ceiling for numerical stability.

        References:
        -------------
        Paper: https://nlp.stanford.edu/pubs/glove.pdf
        Original implementation: https://github.com/stanfordnlp/GloVe/blob/master/src/glove.c
        """
        w = glove.glove_main(weights=self.weights, dst=self.dst, src=self.src,
                           n_components=n_components, tol=tol,
                           max_epoch=max_epoch, learning_rate=learning_rate,
                           max_count=max_count, exponent=exponent,
                           max_loss=max_loss, verbose=verbose)
        return w

    def grarep(self, n_components=2,
               order=5,
               embedder=TruncatedSVD(
                    n_iter=10,
                    random_state=42),
                verbose=True):
        """Implementation of GraRep: Embeddings of powers of the PMI matrix 
            of the graph adj matrix.

        NOTE: Unlike GGVec and GLoVe, this method returns a LIST OF EMBEDDINGS
              (one per order). You can sum them, or take the last one for embedding.
            Default pooling is to sum : 
                `lambda x : np.sum(x, axis=0)`
            You can also take only the highest order embedding:
                `lambda x : x[-1]`
            Etc.

        Original paper: https://dl.acm.org/citation.cfm?id=2806512

        Parameters : 
        ----------------
        n_components (int): 
            Number of individual embedding dimensions.
        order (int): 
            Number of PMI matrix powers.
            The performance degrades close to quadratically as a factor of this parameter.
            Generally should be kept under 5.
        embedder : (instance of sklearn API compatible model)
            Should implement the `fit_transform` method: 
                https://scikit-learn.org/stable/glossary.html#term-fit-transform
            The model should also have `n_components` as a parameter
            for number of resulting embedding dimensions. See:
                https://scikit-learn.org/stable/modules/manifold.html#manifold
            If not compatible, set resulting dimensions in the model instance directly
        merger : function[list[array]] -> array
            GraRep returns one embedding matrix per order.
            This function reduces it to a single matrix.
        """
        w_array = grarep.grarep_main(weights=self.weights, dst=self.dst, src=self.src,
                           n_components=n_components, order=order,
                           embedder=embedder,verbose=verbose)
        return w_array

    def random_walk_resample(self, walklen=4, epochs=30):
        """
        Create a new graph from random walk co-occurences.

        First, we generate random walks on the graph
        Then, any nodes appearing together in a walk get an edge
        Edge weights are co-occurence counts.

        Recommendation: many short walks > fewer long walks

        TODO: add node2vec walk parameters
        """
        walks = self.random_walks(walklen=walklen, epochs=epochs)
        elist = random_walks.walks_to_edgelist(walks)
        if 'weight' in elist.columns:
            weights = elist.weight.to_numpy()
        else:
            weights = np.ones(dst.shape[0])
        return methods._edgelist_to_graph(
            elist.src.to_numpy(), elist.dst.to_numpy(), 
            weights, nnodes=self.nnodes, nodenames=self.names)

    #
    #
    # TODO: Organize Graph method here
    # Layout nodes by their 1d embedding's position
    # Also layout by hilbert space filling curve
    #
    #

def read_edgelist(f, directed=True, sep=r"\s+", header=None, keep_default_na=False, **readcsvkwargs):
    """
    Creates a csrgraph from an edgelist.

    The edgelist should be in the form 
       [source  destination]
        or 
       [source  destination  edge_weight]

    The first column needs to be the source, the second the destination.
    If there is a third column it's assumed to be edge weights.

    Otherwise, all arguments from pandas.read_csv can be used to read the file.

    f : str
        Filename to read
    directed : bool
        Whether the graph is directed or undirected.
        All csrgraphs are directed, undirected graphs simply add "return edges"
    sep : str
        CSV-style separator. Eg. Use "," if comma separated
    header : int or None
        pandas read_csv parameter. Use if column names are present
    keep_default_na: bool
        pandas read_csv argument to prevent casting any value to NaN
    read_csv_kwargs : keyword arguments for pd.read_csv
        Pass these kwargs as you would normally to pd.read_csv.
    Returns : csrgraph
    """
    # Read in csv correctly to each column
    elist = pd.read_csv(
        f, sep=sep, header=header, 
        keep_default_na=keep_default_na, **readcsvkwargs
    )
    if len(elist.columns) == 2:
        elist.columns = ['src', 'dst']
        elist['weight'] = np.ones(elist.shape[0])
    elif len(elist.columns) == 3:
        elist.columns = ['src', 'dst', 'weight']
    else: 
        raise ValueError(f"""
            Invalid columns: {elist.columns}
            Expected 2 (source, destination)
            or 3 (source, destination, weight)
            Read File: \n{elist.head(5)}
        """)
    # Create name mapping to normalize node IDs
    # Somehow this is 1.5x faster than np.union1d. Shame on numpy.
    allnodes = list(
        set(elist.src.unique())
        .union(set(elist.dst.unique())))
    # Factor all nodes to unique IDs
    names = (
        pd.Series(allnodes).astype('category')
        .cat.categories
    )
    nnodes = names.shape[0]
    # Get the input data type
    if nnodes > UINT16_MAX:
        dtype = np.uint32
    if nnodes > UINT32_MAX:
        dtype = np.uint64
    else:
        dtype = np.uint16
    name_dict = dict(zip(names,
                         np.arange(names.shape[0], dtype=dtype)))
    elist.src = elist.src.map(name_dict).astype(dtype)
    elist.dst = elist.dst.map(name_dict).astype(dtype)
    # clean up temp data
    allnodes = None
    name_dict = None
    gc.collect()
    # If undirected graph, append edgelist to reversed self
    if not directed:
        other_df = elist.copy()
        other_df.columns = ['dst', 'src', 'weight']
        elist = pd.concat([elist, other_df])
        other_df = None
        gc.collect()
    # Need to sort by src for _edgelist_to_graph
    elist = elist.sort_values(by='src')
    # extract numpy arrays and clear memory
    src = elist.src.to_numpy()
    dst = elist.dst.to_numpy()
    weight = elist.weight.to_numpy()
    elist = None
    gc.collect()
    G = methods._edgelist_to_graph(
        src, dst, weight,
        nnodes, nodenames=names
    )
    return G<|MERGE_RESOLUTION|>--- conflicted
+++ resolved
@@ -193,12 +193,8 @@
                 start_nodes=None,
                 normalize_self=False,
                 return_weight=1.,
-<<<<<<< HEAD
-                neighbor_weight=1.,use_rejective_sampling=False):
-=======
                 neighbor_weight=1.,
                 rejective_sampling=True):
->>>>>>> e110ce13
         """
         Create random walks from the transition matrix of a graph
             in CSR sparse format
@@ -227,15 +223,9 @@
             Equal to the inverse of q in the Node2Vec paper.
         threads : int
             number of threads to use.  0 is full use
-<<<<<<< HEAD
-        use_rejective_sampling:bool
-        for deepwalk,this parameters is of no use
-        for node2vec,it determines if we use rejective sampling or not
-=======
         rejective_sampling: bool
             for deepwalk (p=1, q=1), this parameters is of no use
             for node2vec walks, it determines if we use rejective sampling or not
->>>>>>> e110ce13
 
         Returns
         -------
@@ -256,11 +246,7 @@
         # Node2Vec Biased walks if parameters specified
         if (return_weight > 1. or return_weight < 1.
                 or neighbor_weight < 1. or neighbor_weight > 1.):
-<<<<<<< HEAD
-            if use_rejective_sampling:
-=======
             if rejective_sampling:
->>>>>>> e110ce13
                 walks = _node2vec_walks_with_rejective_sampling(T.weights, T.src, T.dst,
                                         sampling_nodes=sampling_nodes,
                                         walklen=walklen,
