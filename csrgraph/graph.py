--- conflicted
+++ resolved
@@ -560,14 +560,10 @@
         gc.collect()
         print('memory5', memory_profiler.memory_usage()[0])
     # Need to sort by src for _edgelist_to_graph
-<<<<<<< HEAD
     #elist = elist.sort_values(by='src')
 #     order = np.lexsort(elist['src'].values)
 #     for col in list(elist.columns):
 #         elist[col] = elist[col].values[order]
-=======
-    elist = elist.sort_values(by='src')
->>>>>>> 3d4950d0
     # extract numpy arrays and clear memory
     # try converting pandas to numpy arrays and then sort
     print('memory6', memory_profiler.memory_usage()[0])
